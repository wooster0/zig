const std = @import("std");
const TestContext = @import("../../src/test.zig").TestContext;

const archs = [2]std.Target.Cpu.Arch{
    .aarch64, .x86_64,
};

pub fn addCases(ctx: *TestContext) !void {
    for (archs) |arch| {
        const target: std.zig.CrossTarget = .{
            .cpu_arch = arch,
            .os_tag = .macos,
        };
        {
            var case = ctx.exe("hello world with updates", target);
            case.addError("", &[_][]const u8{
                ":84:9: error: struct 'test_case.test_case' has no member named 'main'",
            });

            // Incorrect return type
            case.addError(
<<<<<<< HEAD
                \\pub export fn _start() noreturn {
=======
                \\export fn _main() noreturn {
>>>>>>> d98e39fa
                \\}
            , &[_][]const u8{
                ":2:1: error: expected noreturn, found void",
            });

            // Regular old hello world
            case.addCompareOutput(
                \\extern "c" fn write(usize, usize, usize) usize;
                \\extern "c" fn exit(usize) noreturn;
                \\
<<<<<<< HEAD
                \\pub export fn _start() noreturn {
=======
                \\export fn _main() noreturn {
>>>>>>> d98e39fa
                \\    print();
                \\
                \\    exit(0);
                \\}
                \\
                \\fn print() void {
                \\    const msg = @ptrToInt("Hello, World!\n");
                \\    const len = 14;
                \\    _ = write(1, msg, len);
                \\}
            ,
                "Hello, World!\n",
            );

            // Print it 4 times and force growth and realloc.
            case.addCompareOutput(
                \\extern "c" fn write(usize, usize, usize) usize;
                \\extern "c" fn exit(usize) noreturn;
                \\
<<<<<<< HEAD
                \\pub export fn _start() noreturn {
=======
                \\export fn _main() noreturn {
                \\    print();
                \\    print();
                \\    print();
                \\    print();
                \\
                \\    exit(0);
                \\}
                \\
                \\fn print() void {
                \\    const msg = @ptrToInt("Hello, World!\n");
                \\    const len = 14;
                \\    _ = write(1, msg, len);
                \\}
            ,
                \\Hello, World!
                \\Hello, World!
                \\Hello, World!
                \\Hello, World!
                \\
            );

            // Print it once, and change the message.
            case.addCompareOutput(
                \\extern "c" fn write(usize, usize, usize) usize;
                \\extern "c" fn exit(usize) noreturn;
                \\
                \\export fn _main() noreturn {
>>>>>>> d98e39fa
                \\    print();
                \\
                \\    exit(0);
                \\}
                \\
                \\fn print() void {
                \\    const msg = @ptrToInt("What is up? This is a longer message that will force the data to be relocated in virtual address space.\n");
                \\    const len = 104;
                \\    _ = write(1, msg, len);
                \\}
            ,
                "What is up? This is a longer message that will force the data to be relocated in virtual address space.\n",
            );

            // Now we print it twice.
            case.addCompareOutput(
                \\extern "c" fn write(usize, usize, usize) usize;
                \\extern "c" fn exit(usize) noreturn;
                \\
<<<<<<< HEAD
                \\pub export fn _start() noreturn {
=======
                \\export fn _main() noreturn {
>>>>>>> d98e39fa
                \\    print();
                \\    print();
                \\
                \\    exit(0);
                \\}
                \\
                \\fn print() void {
                \\    const msg = @ptrToInt("What is up? This is a longer message that will force the data to be relocated in virtual address space.\n");
                \\    const len = 104;
                \\    _ = write(1, msg, len);
                \\}
            ,
                \\What is up? This is a longer message that will force the data to be relocated in virtual address space.
                \\What is up? This is a longer message that will force the data to be relocated in virtual address space.
                \\
            );
        }
        {
            var case = ctx.exe("corner case - update existing, singular TextBlock", target);

            // This test case also covers an infrequent scenarion where the string table *may* be relocated
            // into the position preceeding the symbol table which results in a dyld error.
            case.addCompareOutput(
                \\extern "c" fn exit(usize) noreturn;
                \\
<<<<<<< HEAD
                \\pub export fn _start() noreturn {
=======
                \\export fn _main() noreturn {
>>>>>>> d98e39fa
                \\    exit(0);
                \\}
            ,
                "",
            );

            case.addCompareOutput(
                \\extern "c" fn exit(usize) noreturn;
                \\extern "c" fn write(usize, usize, usize) usize;
                \\
<<<<<<< HEAD
                \\pub export fn _start() noreturn {
=======
                \\export fn _main() noreturn {
>>>>>>> d98e39fa
                \\    _ = write(1, @ptrToInt("Hey!\n"), 5);
                \\    exit(0);
                \\}
            ,
                "Hey!\n",
            );
        }
    }
}<|MERGE_RESOLUTION|>--- conflicted
+++ resolved
@@ -19,11 +19,7 @@
 
             // Incorrect return type
             case.addError(
-<<<<<<< HEAD
-                \\pub export fn _start() noreturn {
-=======
-                \\export fn _main() noreturn {
->>>>>>> d98e39fa
+                \\pub export fn main() noreturn {
                 \\}
             , &[_][]const u8{
                 ":2:1: error: expected noreturn, found void",
@@ -34,11 +30,7 @@
                 \\extern "c" fn write(usize, usize, usize) usize;
                 \\extern "c" fn exit(usize) noreturn;
                 \\
-<<<<<<< HEAD
-                \\pub export fn _start() noreturn {
-=======
-                \\export fn _main() noreturn {
->>>>>>> d98e39fa
+                \\pub export fn main() noreturn {
                 \\    print();
                 \\
                 \\    exit(0);
@@ -58,10 +50,7 @@
                 \\extern "c" fn write(usize, usize, usize) usize;
                 \\extern "c" fn exit(usize) noreturn;
                 \\
-<<<<<<< HEAD
-                \\pub export fn _start() noreturn {
-=======
-                \\export fn _main() noreturn {
+                \\pub export fn main() noreturn {
                 \\    print();
                 \\    print();
                 \\    print();
@@ -89,7 +78,6 @@
                 \\extern "c" fn exit(usize) noreturn;
                 \\
                 \\export fn _main() noreturn {
->>>>>>> d98e39fa
                 \\    print();
                 \\
                 \\    exit(0);
@@ -109,11 +97,7 @@
                 \\extern "c" fn write(usize, usize, usize) usize;
                 \\extern "c" fn exit(usize) noreturn;
                 \\
-<<<<<<< HEAD
-                \\pub export fn _start() noreturn {
-=======
-                \\export fn _main() noreturn {
->>>>>>> d98e39fa
+                \\pub export fn main() noreturn {
                 \\    print();
                 \\    print();
                 \\
@@ -139,11 +123,7 @@
             case.addCompareOutput(
                 \\extern "c" fn exit(usize) noreturn;
                 \\
-<<<<<<< HEAD
-                \\pub export fn _start() noreturn {
-=======
-                \\export fn _main() noreturn {
->>>>>>> d98e39fa
+                \\pub export fn main() noreturn {
                 \\    exit(0);
                 \\}
             ,
@@ -154,11 +134,7 @@
                 \\extern "c" fn exit(usize) noreturn;
                 \\extern "c" fn write(usize, usize, usize) usize;
                 \\
-<<<<<<< HEAD
-                \\pub export fn _start() noreturn {
-=======
-                \\export fn _main() noreturn {
->>>>>>> d98e39fa
+                \\pub export fn main() noreturn {
                 \\    _ = write(1, @ptrToInt("Hey!\n"), 5);
                 \\    exit(0);
                 \\}
